import { QValidation, QvBag } from ".";
import { Rule, RulesMessages } from "../contracts";
import { QvInputParms, ValidatableInput } from "../contracts/types";
import { QvLocal } from "../locale/qv-local";
import { ValidationErrorMessage } from "../messages";
import { getRule } from "../utils";
import { NativeValidation } from "./native-validation";

/**
 * @author Claude Fassinou
 */
export abstract class AbstractInputValidator {
  /**
   * This status indicates the current state of the form
   */
  protected _passed = false;
  /**
   * Quickv Validator
   */
  protected validator!: QValidation;
  /** Input element which must be validate */
  protected inputElement!: HTMLInputElement;
  /** Error feedback element */
  protected feedbackElement: HTMLElement | null = null;

  /**
   * Rules list
   */
  protected rules: Rule[] = [];

  /**
   * Input messages
   */
  protected messages = {} as RulesMessages;

  /** Current input errors */
  protected _errors: string[] = [];

  /**
   * Input name
   */
  protected name = "";

  /**
   * How to show the message
   */
  protected showMessage = "first";

  protected showMessages = ["first", "full", "last"];

  /** Wich class assign to input if validation pass */
  protected validClass = "";

  /** Wich class assign to input if validation failed */
  protected invalidClass = "is-invalid";

  protected param: QvInputParms = {
    emitEvent: true,
    autoValidate: true,
    failsOnfirst: true,
    events: ["blur", "input", "change"],
    validClass: "",
    invalidClass: "is-invalid",
    type: "text",
  };

  constructor(selector: ValidatableInput, params?: QvInputParms) {
    this.validator = new QValidation(this.param);
    this.setInputElement(selector);
    this._setParams(params);

    this.setRules(params?.rules);
    this.setInputName();
    this.setFeedbackElement();
    this.setShowMessage();
    this._setValidationClass();

    this._setErrors();
    this._setEvent(params?.events);
    this.validator.setParams(this.param);
  }
  /**
   *Set input rules from input
   * @returns
   */
  setRules(rules?: string[]) {
<<<<<<< HEAD
    let ruleString: any = this.inputElement.dataset.qvRules ?? "";
    if (ruleString) {
      for (const rule of ruleString.split("|") as Rule[]) {
=======
    let ruleSrring: any = this.inputElement.dataset.qvRules ?? "";

    if (ruleSrring) {
      for (const rule of ruleSrring.split("|") as Rule[]) {
>>>>>>> 01137a44
        if (QvBag.hasRule(getRule(rule).ruleName)) {
          this.rules.push(rule);
        } else {
          throw new Error(
            `The validation rule ${rule} is not supported by QuickV`
          );
        }
      }
    }
    this.rules = (rules as Rule[]) ?? this.rules;

    const nativeValidation = new NativeValidation(this.inputElement);

    this.param.rules = nativeValidation.merge(this.rules);

    return this;
  }

  abstract validate(): boolean;

  protected _setEvent(events?: string[]) {
    const ev = this.inputElement.dataset.qvEvents;

    if (ev) {
      this.param.events = ev.split("|").length
        ? ev.split("|")
        : this.param.events;
    }

    this.param.events = events ?? this.param.events;
  }

  /**
   * Sets the input element for validation.
   * This method should be called before calling the 'init' method.
   * @param {ValidatableInput} inputElement - The input element or selector string representing the input element.
   * @throws {Error} If the input element is not valid or cannot be found.
   */
  private setInputElement(inputElement: ValidatableInput) {
    if (!(inputElement instanceof Element)) {
      const el = document.querySelector<HTMLElement>(inputElement);
      if (el) {
        inputElement = el as ValidatableInput;
      }
    }

    if (!(inputElement instanceof Element)) {
      throw new Error(
        "The 'inputElement' parameter must be valide 'ValidatableInput' type."
      );
    }

    this.inputElement = inputElement as HTMLInputElement;

    this.param.type = this.inputElement.type;
  }

  private setInputName() {
    let name: string | undefined = this.inputElement.name;

    if (
      name === undefined ||
      name === null ||
      (typeof name === "string" && name.length < 0)
    ) {
      throw new Error("The input name could not be empty or null");
    }

    this.name = name;
    let attr = this.name;

    if (this.inputElement.dataset.qvName) {
      attr = this.inputElement.dataset.qvName;
    }

    this.param.attribute = attr;
  }

  set errors(value: any) {
    if (value) {
      this._errors = value ?? [];
    }
    this.showErrorMessages();
  }

  /**
   * Searches for the closest HTML element with a custom data attribute "data-qv-feedback"
   * that is associated with the current input element, and stores a reference to it.
   *
   */
  private setFeedbackElement() {
    const inputElement = this.inputElement;

    let parentElement = inputElement.parentElement;
    let feedbackElement: HTMLElement | null = null;

    while (parentElement && !feedbackElement) {
      feedbackElement = parentElement.querySelector(
        `[data-qv-feedback='${this.name}']`
      );
      parentElement = parentElement.parentElement;
    }
    this.feedbackElement = feedbackElement;
    this.param.feedbackElement = this.param.feedbackElement ?? feedbackElement;
  }

  /**
   * Shows error messages based on the value of the "qv-show" attribute
   * The "showMessage" property determines how the error messages are displayed.
   *
   */
  private showErrorMessages() {
    this.feedbackElement instanceof HTMLElement;

    //If feedback element existe
    if (this.feedbackElement instanceof HTMLElement) {
      let message = "";
      if (Array.isArray(this._errors)) {
        //Get error
        message = this._errors[0];
        if (this.showMessage == "full") {
          message = this._errors.join("<br>");
        } else if (this.showMessage == "last") {
          if (this._errors.length > 0) {
            message = this._errors[this._errors.length - 1];
          }
        }
      }
      this.feedbackElement.innerHTML = message ?? "";
    }
  }
  /**
   * Get and set the ways error message will be displayed
   */
  private setShowMessage() {
    this.showMessage = this.inputElement.dataset.qvShow ?? "first";
    this.showMessage = this.showMessages.includes(this.showMessage)
      ? this.showMessage
      : "first";
  }

  private _setValidationClass() {
    //Set class from config

    this.invalidClass =
      this.inputElement.dataset.qvInvalidClass ?? this.invalidClass;
    this.validClass = this.inputElement.dataset.qvValidClass ?? this.validClass;

    //Overwrite class if they on attribute
    this.invalidClass = this.param.invalidClass ?? this.invalidClass;
    this.validClass = this.param.validClass ?? this.validClass;
  }

  protected setValidationClass() {
    const isValid = this._passed;
    const removeClass = (cls: string) => {
      if (cls.length > 0) {
        this.inputElement.classList.remove(cls);
      }
    };
    const addClass = (cls: string) => {
      if (cls.length > 0) {
        this.inputElement.classList.add(cls);
      }
    };

    if (isValid) {
      this.invalidClass.split(" ").forEach(removeClass);
      this.validClass.split(" ").forEach(addClass);
      this.inputElement.setAttribute("data-qv-valid", "1");
    } else {
      this.validClass.split(" ").forEach(removeClass);
      this.invalidClass.split(" ").forEach(addClass);
      this.inputElement.setAttribute("data-qv-valid", "0");
    }
  }

  private _setErrors(errors?: RulesMessages) {
    const elMessages = this.inputElement.dataset.qvMessages;
    let oms: RulesMessages = {} as any;
    for (let i = 0; i < this.rules.length; i++) {
      let messages =
        elMessages?.split("|").map((message) => message.trim()) ?? [];
      if (messages) {
        const vem = new ValidationErrorMessage(this.rules, messages);
        messages = vem.getMessages();
      }
      const customMessage = messages !== undefined ? messages[i] : "";
      const rule = getRule(this.rules[i]).ruleName;
      if (typeof customMessage == "string" && customMessage.length > 0) {
        oms[rule] = customMessage;
      } else {
        oms[rule] = QvLocal.getRuleMessage(rule, QvLocal.getLocal());
      }
    }

    if (
      typeof errors !== "undefined" &&
      typeof errors === "object" &&
      Object.values(errors).length > 0
    ) {
      this.param.errors = errors;
    } else {
      this.param.errors = oms;
    }
  }

  getName() {
    return this.name;
  }
  getValue() {
    if (this.inputElement.type.toLowerCase() == "file") {
      return this.inputElement.files ? this.inputElement.files[0] : null;
    } else {
      return this.inputElement.value;
    }
  }

  protected _setParams(param?: QvInputParms) {
    if (typeof param === "object" && typeof param !== "undefined") {
      this.param = { ...this.param, ...param };
    }
  }
}<|MERGE_RESOLUTION|>--- conflicted
+++ resolved
@@ -84,16 +84,16 @@
    * @returns
    */
   setRules(rules?: string[]) {
-<<<<<<< HEAD
+
     let ruleString: any = this.inputElement.dataset.qvRules ?? "";
     if (ruleString) {
       for (const rule of ruleString.split("|") as Rule[]) {
-=======
+
     let ruleSrring: any = this.inputElement.dataset.qvRules ?? "";
 
     if (ruleSrring) {
       for (const rule of ruleSrring.split("|") as Rule[]) {
->>>>>>> 01137a44
+
         if (QvBag.hasRule(getRule(rule).ruleName)) {
           this.rules.push(rule);
         } else {
